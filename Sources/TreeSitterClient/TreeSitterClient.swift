import Foundation
#if canImport(os.log)
import os.log
#endif

import RangeState
import Rearrange
import SwiftTreeSitter
import SwiftTreeSitterLayer

enum TreeSitterClientError: Error {
	case languageUnavailable(String)
}

/// Interface with the tree-sitter parsing query system.
///
/// TreeSitterClient supports arbitrary language nesting and unified queries across the document. Nesting is a fairly expensive thing to do, as it makes queries, edits, and invalidation calculations significantly more complex, on top of language layer resolution.
///
/// Tree-sitter ultimately resolves to a single semantic view of the text, and is considered a single phase. However, it may require numerous validation/invalidation passes before fully resolving a document's content.
///
/// Today, compiler limitations mean that this type must be MainActor. But I'm hoping that one can I can figure out how to lift that limitation.
@MainActor
<<<<<<< HEAD
@available(macOS 10.15, macCatalyst 16.0, iOS 16.0, tvOS 16.0, watchOS 9.0, *)
=======
@preconcurrency
>>>>>>> 5c85ab12
public final class TreeSitterClient {
	public typealias TextProvider = SwiftTreeSitter.Predicate.TextProvider
	/// Produces synchronously-accessible content that covers the range of `0..<Argument`.
	public typealias ContentProvider = (Int) -> LanguageLayer.Content
	/// Produces a immutable snapshot of the existing content that covers the range of `0..<Argument`.
	public typealias ContentSnapshotProvider = (Int) -> LanguageLayer.ContentSnapshot
	public typealias HighlightsProvider = HybridSyncAsyncValueProvider<ClientQueryParams, [NamedRange], any Error>
	private typealias SublayerValidator = SinglePhaseRangeValidator<UnversionableContent>

	private static let deltaRange = 128..<Int.max
#if canImport(os.log)
	private let logger = OSLog(subsystem: "com.chimehq.Neon", category: "TreeSitterClient")
#endif

	public struct Configuration {
		public let languageProvider: LanguageLayer.LanguageProvider
		public let contentProvider: ContentProvider?
		public let contentSnapshotProvider: ContentSnapshotProvider
		public let lengthProvider: RangeProcessor.LengthProvider
		public let invalidationHandler: (IndexSet) -> Void
		public let locationTransformer: (Int) -> Point?
		public let maximumLanguageDepth: Int

		/// Create the client configuration.
		///
		/// The `invalidationHandler` function always returns values that represent the current state of the content, even if the system is working in the background.
		///
		/// - Parameter languageProvider: called when nested language configuration is needed.
		/// - Parameter invalidationHandler: invoked when parts of the text content have changed.
		///
		public init(
			languageProvider: @escaping LanguageLayer.LanguageProvider = { _ in nil },
			contentProvider: @escaping ContentProvider,
			contentSnapshopProvider: @escaping ContentSnapshotProvider,
			lengthProvider: @escaping RangeProcessor.LengthProvider,
			invalidationHandler: @escaping (IndexSet) -> Void,
			locationTransformer: @escaping (Int) -> Point?,
			maximumLanguageDepth: Int = 4
		) {
			self.languageProvider = languageProvider
			self.contentProvider = contentProvider
			self.contentSnapshotProvider = contentSnapshopProvider
			self.lengthProvider = lengthProvider
			self.invalidationHandler = invalidationHandler
			self.locationTransformer = locationTransformer
			self.maximumLanguageDepth = maximumLanguageDepth
		}

		public init(
			languageProvider: @escaping LanguageLayer.LanguageProvider = { _ in nil },
			contentSnapshopProvider: @escaping ContentSnapshotProvider,
			lengthProvider: @escaping RangeProcessor.LengthProvider,
			invalidationHandler: @escaping (IndexSet) -> Void,
			locationTransformer: @escaping (Int) -> Point?,
			maximumLanguageDepth: Int = 4
		) {
			self.languageProvider = languageProvider
			self.contentProvider = nil
			self.contentSnapshotProvider = contentSnapshopProvider
			self.lengthProvider = lengthProvider
			self.invalidationHandler = invalidationHandler
			self.locationTransformer = locationTransformer
			self.maximumLanguageDepth = maximumLanguageDepth
		}
	}

	private let versionedContent: UnversionableContent
	private let configuration: Configuration
	private lazy var rangeProcessor = RangeProcessor(
		configuration: .init(
			deltaRange: Self.deltaRange,
			lengthProvider: configuration.lengthProvider,
			changeHandler: { [unowned self] in self.didChange($0, completion: $1) }
		)
	)
	private lazy var sublayerValidator: SublayerValidator = {
		let validator = SublayerValidator(
			configuration: .init(
				versionedContent: versionedContent,
				provider: validatorProvider
			)
		)

		let rootName = self.rootLanguageConfiguration.name

		validator.name = "\(rootName)-sublayers"

		return validator
	}()

	private let layerTree: BackgroundingLanguageLayerTree

	public init(rootLanguageConfig: LanguageConfiguration, configuration: Configuration) throws {
		self.configuration = configuration
		self.versionedContent = UnversionableContent(lengthProvider: configuration.lengthProvider)
		self.layerTree = try BackgroundingLanguageLayerTree(
			rootLanguageConfig: rootLanguageConfig,
			configuration: .init(
				locationTransformer: configuration.locationTransformer,
				languageProvider: configuration.languageProvider,
				maximumLanguageDepth: configuration.maximumLanguageDepth
			)
		)
	}

	public var rootLanguageConfiguration: LanguageConfiguration {
		layerTree.rootLanguageConfiguration
	}

	/// Prepare for a content change.
	///
	/// This method must be called before any content changes have been applied that would affect how the `locationTransformer` configuration will behave.
	///
	/// - Parameter range: the range of content that will be affected by an edit
	public func willChangeContent(in range: NSRange) {
		layerTree.willChangeContent(in: range)
	}

	/// Process a change in the underlying text content.
	///
	/// This method will re-parse the sections of the content needed by tree-sitter. It may do so **asynchronously**.
	///
	/// - Parameter range: the range that was affected by the edit
	/// - Parameter delta: the change in length of the content
	public func didChangeContent(in range: NSRange, delta: Int) {
		rangeProcessor.didChangeContent(in: range, delta: delta, isolation: MainActor.shared)
		sublayerValidator.contentChanged(in: range, delta: delta)
		versionedContent.contentChanged()
	}

	/// Inform the client that calls to `languageConfiguration` may change.
	public func languageConfigurationChanged(for name: String) {
		let content = maximumProcessedContentSnapshot

		layerTree.languageConfigurationChanged(for: name, content: content, isolation: MainActor.shared) { result in
			do {
				let invalidated = try result.get()

				self.handleInvalidation(invalidated, sublayers: true)
			} catch {
				fatalError("failed to process language configuration change, how do we handle this? \(error)")
			}
		}
	}

	private var maximumProcessedContent: LanguageLayer.Content {
		if let content = configuration.contentProvider?(rangeProcessor.processedUpperBound) {
			return content
		}

		return maximumProcessedContentSnapshot.content
	}

	private var maximumProcessedContentSnapshot: LanguageLayer.ContentSnapshot {
		configuration.contentSnapshotProvider(rangeProcessor.processedUpperBound)
	}
}

<<<<<<< HEAD
@available(macOS 10.15, macCatalyst 16.0, iOS 16.0, tvOS 16.0, watchOS 9.0, *)
=======
>>>>>>> 5c85ab12
extension TreeSitterClient {
	private var hasPendingChanges: Bool {
		rangeProcessor.hasPendingChanges
	}

	private func didChange(_ mutation: RangeMutation, completion: @escaping () -> Void) {
		let limit = mutation.postApplyLimit

		let content = configuration.contentSnapshotProvider(limit)

		layerTree.didChangeContent(content, in: mutation.range, delta: mutation.delta, isolation: MainActor.shared, completion: { invalidated in
			completion()
			self.handleInvalidation(invalidated, sublayers: false)
		})
	}

	private func handleInvalidation(_ set: IndexSet, sublayers: Bool) {
		let transformedSet = set.apply(rangeProcessor.pendingMutations)

		if transformedSet.isEmpty {
			return
		}

		configuration.invalidationHandler(transformedSet)

		if sublayers {
			sublayerValidator.invalidate(.set(transformedSet))
		}
	}
}

<<<<<<< HEAD
@available(macOS 10.15, iOS 16.0, tvOS 16.0, watchOS 9.0, *)
=======
>>>>>>> 5c85ab12
extension TreeSitterClient {
	private func resolveSublayers(in range: NSRange) -> Bool {
		guard self.canAttemptSynchronousAccess(in: .range(range)) else {
			return false
		}

		let set = IndexSet(integersIn: range)
		let content = self.maximumProcessedContent

		do {
			let invalidatedSet = try self.layerTree.resolveSublayers(with: content, in: set)

			self.handleInvalidation(invalidatedSet, sublayers: false)
		} catch {
#if canImport(os.log)
			os_log(.fault, log: self.logger, "Failed resolve sublayers", String(describing: error))
#else
			print("Failed resolve sublayers", error)
#endif
		}

		return true
	}

	private func resolveSublayers(in range: NSRange) async {
		let set = IndexSet(integersIn: range)
		let content = self.maximumProcessedContentSnapshot

		do {
			let invalidatedSet = try await self.layerTree.resolveSublayers(with: content, in: set, isolation: MainActor.shared)

			self.handleInvalidation(invalidatedSet, sublayers: false)
		} catch {
#if canImport(os.log)
			os_log(.fault, log: self.logger, "Failed resolve sublayers", String(describing: error))
#else
			print("Failed resolve sublayers", error)
#endif
		}
	}

	private var validatorProvider: SublayerValidator.Provider {
		.init(
			isolation: MainActor.shared,
			rangeProcessor: rangeProcessor,
			inputTransformer: { ($0.value.max, .optional) },
			syncValue: { versioned in
				guard versioned.version == self.versionedContent.currentVersion else {
					return .stale
				}

				guard self.resolveSublayers(in: versioned.value) else {
					return nil
				}

				return .success(versioned.value)

			},
			asyncValue: { versioned in
				guard versioned.version == self.versionedContent.currentVersion else {
					return .stale
				}

				await self.resolveSublayers(in: versioned.value)

				// have to check on both sides of the await
				guard versioned.version == self.versionedContent.currentVersion else {
					return .stale
				}

				return .success(versioned.value)
			}
		)
	}
}

<<<<<<< HEAD
@available(macOS 10.15, iOS 16.0, tvOS 16.0, watchOS 9.0, *)
=======
>>>>>>> 5c85ab12
extension TreeSitterClient {
	@MainActor
	@preconcurrency
	public struct ClientQueryParams {
		public let indexSet: IndexSet
		public let textProvider: TextProvider
		public let mode: RangeFillMode

		public init(indexSet: IndexSet, textProvider: @escaping TextProvider, mode: RangeFillMode = .required) {
			self.indexSet = indexSet
			self.textProvider = textProvider
			self.mode = mode
		}

		public init(range: NSRange, textProvider: @escaping TextProvider, mode: RangeFillMode = .required) {
			self.indexSet = IndexSet(integersIn: range)
			self.textProvider = textProvider
			self.mode = mode
		}

		public var maxLocation: Int {
			indexSet.max() ?? 0
		}
	}

	@MainActor
	@preconcurrency
	public struct ClientQuery {
		public let query: Query.Definition
		public let params: ClientQueryParams

		public init(query: Query.Definition, indexSet: IndexSet, textProvider: @escaping TextProvider, mode: RangeFillMode = .required) {
			self.query = query
			self.params = ClientQueryParams(indexSet: indexSet, textProvider: textProvider, mode: mode)
		}

		public init(query: Query.Definition, range: NSRange, textProvider: @escaping TextProvider, mode: RangeFillMode = .required) {
			self.query = query
			self.params = ClientQueryParams(range: range, textProvider: textProvider, mode: mode)
		}
	}

	public func canAttemptSynchronousAccess(in target: RangeTarget) -> Bool {
		return hasPendingChanges == false
	}

	private func validateSublayers(in set: IndexSet) {
		sublayerValidator.validate(.set(set), isolation: MainActor.shared)
	}

	private func executeQuery(_ clientQuery: ClientQuery) async throws -> some Sequence<QueryMatch> {
		rangeProcessor.processLocation(clientQuery.params.maxLocation, mode: clientQuery.params.mode, isolation: MainActor.shared)

		await rangeProcessor.processingCompleted(isolation: MainActor.shared)

		validateSublayers(in: clientQuery.params.indexSet)

		let matches = try await layerTree.executeQuery(clientQuery.query, in: clientQuery.params.indexSet, isolation: MainActor.shared)

		return matches.resolve(with: .init(textProvider: clientQuery.params.textProvider))
	}

	public var highlightsProvider: HighlightsProvider {
		.init(
			isolation: MainActor.shared,
			rangeProcessor: rangeProcessor,
			inputTransformer: { ($0.maxLocation, $0.mode) },
			syncValue: { input in
				let set = input.indexSet

				guard self.canAttemptSynchronousAccess(in: .set(set)) else { return nil }

				self.validateSublayers(in: set)

				return try self.layerTree.executeQuery(.highlights, in: set).highlights()
			},
			asyncValue: { input in
				let query = ClientQuery(query: .highlights, indexSet: input.indexSet, textProvider: input.textProvider, mode: input.mode)

				return try await self.executeQuery(query).highlights()
			})
	}
}

<<<<<<< HEAD
@available(macOS 10.15, iOS 16.0, tvOS 16.0, watchOS 9.0, *)
=======
>>>>>>> 5c85ab12
extension TreeSitterClient {
	/// Execute a standard highlights.scm query.
	public func highlights(in set: IndexSet, provider: @escaping TextProvider, mode: RangeFillMode = .required) async throws -> [NamedRange] {
		try await highlightsProvider.async(isolation: MainActor.shared, .init(indexSet: set, textProvider: provider, mode: mode))
	}

	/// Execute a standard highlights.scm query.
	public func highlights(in range: NSRange, provider: @escaping TextProvider, mode: RangeFillMode = .required) throws -> [NamedRange]? {
		try highlightsProvider.sync(.init(range: range, textProvider: provider, mode: mode))
	}

	/// Execute a standard highlights.scm query.
	public func highlights(in range: NSRange, provider: @escaping TextProvider, mode: RangeFillMode = .required) async throws -> [NamedRange] {
		try await highlightsProvider.async(isolation: MainActor.shared, .init(range: range, textProvider: provider, mode: mode))
	}
}<|MERGE_RESOLUTION|>--- conflicted
+++ resolved
@@ -20,11 +20,7 @@
 ///
 /// Today, compiler limitations mean that this type must be MainActor. But I'm hoping that one can I can figure out how to lift that limitation.
 @MainActor
-<<<<<<< HEAD
-@available(macOS 10.15, macCatalyst 16.0, iOS 16.0, tvOS 16.0, watchOS 9.0, *)
-=======
 @preconcurrency
->>>>>>> 5c85ab12
 public final class TreeSitterClient {
 	public typealias TextProvider = SwiftTreeSitter.Predicate.TextProvider
 	/// Produces synchronously-accessible content that covers the range of `0..<Argument`.
@@ -183,10 +179,6 @@
 	}
 }
 
-<<<<<<< HEAD
-@available(macOS 10.15, macCatalyst 16.0, iOS 16.0, tvOS 16.0, watchOS 9.0, *)
-=======
->>>>>>> 5c85ab12
 extension TreeSitterClient {
 	private var hasPendingChanges: Bool {
 		rangeProcessor.hasPendingChanges
@@ -218,10 +210,6 @@
 	}
 }
 
-<<<<<<< HEAD
-@available(macOS 10.15, iOS 16.0, tvOS 16.0, watchOS 9.0, *)
-=======
->>>>>>> 5c85ab12
 extension TreeSitterClient {
 	private func resolveSublayers(in range: NSRange) -> Bool {
 		guard self.canAttemptSynchronousAccess(in: .range(range)) else {
@@ -298,10 +286,6 @@
 	}
 }
 
-<<<<<<< HEAD
-@available(macOS 10.15, iOS 16.0, tvOS 16.0, watchOS 9.0, *)
-=======
->>>>>>> 5c85ab12
 extension TreeSitterClient {
 	@MainActor
 	@preconcurrency
@@ -386,10 +370,6 @@
 	}
 }
 
-<<<<<<< HEAD
-@available(macOS 10.15, iOS 16.0, tvOS 16.0, watchOS 9.0, *)
-=======
->>>>>>> 5c85ab12
 extension TreeSitterClient {
 	/// Execute a standard highlights.scm query.
 	public func highlights(in set: IndexSet, provider: @escaping TextProvider, mode: RangeFillMode = .required) async throws -> [NamedRange] {
