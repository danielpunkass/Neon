--- conflicted
+++ resolved
@@ -35,10 +35,6 @@
 /// A class that can connect `NSTextView`/`UITextView` to `TreeSitterClient`
 ///
 /// This class is a minimal implementation that can help perform highlighting for a TextView. It is compatible with both TextKit 1 and 2 views, and uses single-phase pass with tree-sitter. The created instance will become the delegate of the view's `NSTextStorage`.
-<<<<<<< HEAD
-@available(macOS 10.15, macCatalyst 16.0, iOS 16.0, tvOS 16.0, watchOS 9.0, *)
-=======
->>>>>>> 5c85ab12
 @MainActor
 @preconcurrency
 public final class TextViewHighlighter {
@@ -153,10 +149,6 @@
 	}
 }
 
-<<<<<<< HEAD
-@available(macOS 10.15, iOS 16.0, tvOS 16.0, watchOS 9.0, *)
-=======
->>>>>>> 5c85ab12
 extension TextViewHighlighter {
 	/// Begin monitoring for containing scroll view changes.
 	///
