#if os(macOS)
import AppKit
import Rearrange

<<<<<<< HEAD
extension NSTextView {
    func textRange(for rect: CGRect) -> NSRange {
        let length = self.textStorage?.length ?? 0

        guard let layoutManager = self.layoutManager else {
            return NSRange(0..<length)
        }

        guard let container = self.textContainer else {
            return NSRange(0..<length)
        }

        let origin = textContainerOrigin
        let offsetRect = rect.offsetBy(dx: -origin.x, dy: -origin.y)

        let glyphRange = layoutManager.glyphRange(forBoundingRect: offsetRect, in: container)

        return layoutManager.characterRange(forGlyphRange: glyphRange, actualGlyphRange: nil)
    }

    var visibleTextRange: NSRange {
        return textRange(for: visibleRect)
    }
}

=======
@available(*, deprecated, message: "TextViewSystemInterface should be used instead")
>>>>>>> eba68461
public struct TextContainerSystemInterface {
    public typealias AttributeProvider = (Token) -> [NSAttributedString.Key: Any]?

    public let textContainer: NSTextContainer
    public let attributeProvider: AttributeProvider

    public init(textContainer: NSTextContainer, attributeProvider: @escaping AttributeProvider) {
        self.textContainer = textContainer
        self.attributeProvider = attributeProvider
    }

    public var layoutManager: NSLayoutManager? {
        return textContainer.layoutManager
    }

	@available(macOS 12.0, iOS 15.0, tvOS 15.0, *)
	public var textLayoutManager: NSTextLayoutManager? {
		return textContainer.textLayoutManager
	}
}

@available(*, deprecated, message: "TextViewSystemInterface should be used instead")
extension TextContainerSystemInterface: TextSystemInterface {
	private func setAttributes(_ attrs: [NSAttributedString.Key : Any], in range: NSRange) {
		let endLocation = min(range.max, length)

		assert(endLocation == range.max, "range is out of bounds, is the text state being updated correctly?")

		let clampedRange = NSRange(range.location..<endLocation)

		#if os(macOS)
		layoutManager?.setTemporaryAttributes(attrs, forCharacterRange: clampedRange)
		#endif

		guard
			#available(macOS 12, iOS 15.0, tvOS 15.0, *),
			let textLayoutManager = textLayoutManager,
			let contentManager = textLayoutManager.textContentManager,
			let textRange = NSTextRange(clampedRange, provider: contentManager)
		else {
			return
		}

		textLayoutManager.setRenderingAttributes(attrs, for: textRange)
	}

    public func clearStyle(in range: NSRange) {
		setAttributes([:], in: range)
    }

    public func applyStyle(to token: Token) {
        guard let attrs = attributeProvider(token) else { return }

		setAttributes(attrs, in: token.range)
    }

    public var length: Int {
        return layoutManager?.textStorage?.length ?? 0
    }

    public var visibleRange: NSRange {
        return textContainer.textView?.visibleTextRange ?? .zero
    }
}

#endif<|MERGE_RESOLUTION|>--- conflicted
+++ resolved
@@ -2,35 +2,7 @@
 import AppKit
 import Rearrange
 
-<<<<<<< HEAD
-extension NSTextView {
-    func textRange(for rect: CGRect) -> NSRange {
-        let length = self.textStorage?.length ?? 0
-
-        guard let layoutManager = self.layoutManager else {
-            return NSRange(0..<length)
-        }
-
-        guard let container = self.textContainer else {
-            return NSRange(0..<length)
-        }
-
-        let origin = textContainerOrigin
-        let offsetRect = rect.offsetBy(dx: -origin.x, dy: -origin.y)
-
-        let glyphRange = layoutManager.glyphRange(forBoundingRect: offsetRect, in: container)
-
-        return layoutManager.characterRange(forGlyphRange: glyphRange, actualGlyphRange: nil)
-    }
-
-    var visibleTextRange: NSRange {
-        return textRange(for: visibleRect)
-    }
-}
-
-=======
 @available(*, deprecated, message: "TextViewSystemInterface should be used instead")
->>>>>>> eba68461
 public struct TextContainerSystemInterface {
     public typealias AttributeProvider = (Token) -> [NSAttributedString.Key: Any]?
 
