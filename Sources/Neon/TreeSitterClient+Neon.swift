import Foundation

import RangeState
import SwiftTreeSitter
import SwiftTreeSitterLayer
import TreeSitterClient

extension TokenApplication {
	public init(namedRanges: [NamedRange], nameMap: [String : String], range: NSRange) {
		let tokens = namedRanges.map {
			let name = nameMap[$0.name] ?? $0.name

			return Token(name: name, range: $0.range)
		}

		self.init(tokens: tokens, range: range)
	}

	public init(namedRanges: [NamedRange], range: NSRange) {
		let tokens = namedRanges.map {
			let name = $0.name

			return Token(name: name, range: $0.range)
		}

		self.init(tokens: tokens, range: range)
	}
}

<<<<<<< HEAD
@available(macOS 10.15, macCatalyst 16.0, iOS 16.0, tvOS 16.0, watchOS 9.0, *)
=======
>>>>>>> 5c85ab12
extension TreeSitterClient {
	@MainActor
	@preconcurrency
	public func tokenProvider(with provider: @escaping TextProvider, nameMap: [String : String] = [:]) -> TokenProvider {
		TokenProvider(
			syncValue: { [highlightsProvider] range in
				do {
					let params = TreeSitterClient.ClientQueryParams(range: range, textProvider: provider)
					guard let namedRanges = try highlightsProvider.sync(params) else {
						return nil
					}

					return TokenApplication(namedRanges: namedRanges, nameMap: nameMap, range: range)
				} catch {
					return .noChange
				}
			},
			mainActorAsyncValue: { [highlightsProvider] range in
				do {
					let params = TreeSitterClient.ClientQueryParams(range: range, textProvider: provider)
					let namedRanges = try await highlightsProvider.async(isolation: MainActor.shared, params)

					return TokenApplication(namedRanges: namedRanges, nameMap: nameMap, range: range)
				} catch {
					return .noChange
				}
			}
		)
	}
}

#if os(macOS) || os(iOS) || os(visionOS)
extension TextViewSystemInterface {
	func languageLayerContent(with limit: Int) -> LanguageLayer.Content {
		LanguageLayer.Content(string: textStorage.string, limit: limit)
	}

	func languageLayerContentSnapshot(with limit: Int) -> LanguageLayer.ContentSnapshot {
		LanguageLayer.ContentSnapshot(string: textStorage.string, limit: limit)
	}
}

<<<<<<< HEAD
#if USE_ATTRIBUTED_STRING

public typealias NeonAttributedString = AttributedString

#else

public typealias NeonAttributedString = NSMutableAttributedString

extension NSAttributedString {

	public convenience init(stringLiteral value: String)
	{
		self.init(string: value)
	}

}

#endif

@available(macOS 10.15, macCatalyst 16.0, iOS 16.0, tvOS 16.0, watchOS 9.0, *)
=======
@available(macOS 12, macCatalyst 15, iOS 15, tvOS 15, watchOS 8, *)
>>>>>>> 5c85ab12
extension TreeSitterClient {
	/// Highlight an input string.
	public static func highlight(
		string: String,
		attributeProvider: TokenAttributeProvider,
		rootLanguageConfig: LanguageConfiguration,
		languageProvider: @escaping LanguageLayer.LanguageProvider
	) async throws -> NeonAttributedString {
		let content = LanguageLayer.ContentSnapshot(string: string)
		let length = string.utf16.count

		let client = try TreeSitterClient(
			rootLanguageConfig: rootLanguageConfig,
			configuration: Configuration(
				languageProvider: languageProvider,
				contentSnapshopProvider: { _ in content },
				lengthProvider: { length },
				invalidationHandler: { _ in },
				locationTransformer: { _ in nil }
			)
		)

		client.didChangeContent(in: NSRange(0..<0), delta: length)

		let ranges = try await client.highlights(in: NSRange(0..<length), provider: content.textProvider)

		var attributedString = NeonAttributedString(stringLiteral: string)

		for range in ranges {
			let token = Token(name: range.name, range: range.range)
			let attrs = attributeProvider(token)
#if USE_ATTRIBUTED_STRING
			guard let strRange = Range<AttributedString.Index>(token.range, in: attributedString) else { continue }
			attributedString[strRange].foregroundColor = attrs[.foregroundColor] as? PlatformColor
#else
			if let color = attrs[.foregroundColor] as? PlatformColor {
				attributedString.setAttributes([.foregroundColor: color], range: token.range)
			}
#endif
		}

		return attributedString
	}
}
#endif<|MERGE_RESOLUTION|>--- conflicted
+++ resolved
@@ -27,10 +27,6 @@
 	}
 }
 
-<<<<<<< HEAD
-@available(macOS 10.15, macCatalyst 16.0, iOS 16.0, tvOS 16.0, watchOS 9.0, *)
-=======
->>>>>>> 5c85ab12
 extension TreeSitterClient {
 	@MainActor
 	@preconcurrency
@@ -73,7 +69,6 @@
 	}
 }
 
-<<<<<<< HEAD
 #if USE_ATTRIBUTED_STRING
 
 public typealias NeonAttributedString = AttributedString
@@ -93,10 +88,7 @@
 
 #endif
 
-@available(macOS 10.15, macCatalyst 16.0, iOS 16.0, tvOS 16.0, watchOS 9.0, *)
-=======
 @available(macOS 12, macCatalyst 15, iOS 15, tvOS 15, watchOS 8, *)
->>>>>>> 5c85ab12
 extension TreeSitterClient {
 	/// Highlight an input string.
 	public static func highlight(
