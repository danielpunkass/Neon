// swift-tools-version:5.5

import PackageDescription

let package = Package(
	name: "Neon",
	platforms: [.macOS(.v10_13), .iOS(.v11), .tvOS(.v11), .watchOS(.v4)],
<<<<<<< HEAD
    products: [
        .library(name: "Neon", targets: ["Neon"]),
    ],
    dependencies: [
		.package(url: "https://github.com/danielpunkass/SwiftTreeSitter", revision: "1081e8a50a494db8ecbb69e79231c9e4994fc07a"),
        .package(url: "https://github.com/ChimeHQ/Rearrange", from: "1.5.3"),
    ],
    targets: [
        .target(name: "Neon", dependencies: ["SwiftTreeSitter", "Rearrange", "TreeSitterClient"]),
        .target(name: "TreeSitterClient", dependencies: ["Rearrange", "SwiftTreeSitter"]),
        .testTarget(name: "NeonTests", dependencies: ["Neon"]),
        .testTarget(name: "TreeSitterClientTests", dependencies: ["TreeSitterClient"])
    ]
=======
	products: [
		.library(name: "Neon", targets: ["Neon"]),
	],
	dependencies: [
		.package(url: "https://github.com/ChimeHQ/SwiftTreeSitter", from: "0.7.0"),
		.package(url: "https://github.com/ChimeHQ/Rearrange", from: "1.5.3"),
	],
	targets: [
		.target(name: "Neon", dependencies: ["SwiftTreeSitter", "Rearrange", "TreeSitterClient"]),
		.target(name: "TreeSitterClient", dependencies: ["Rearrange", "SwiftTreeSitter"]),
		.target(name: "TestTreeSitterSwift",
				path: "tree-sitter-swift",
				sources: ["src/parser.c", "src/scanner.c"],
				publicHeadersPath: "bindings/swift",
				cSettings: [.headerSearchPath("src")]),
		.testTarget(name: "NeonTests", dependencies: ["Neon"]),
		.testTarget(name: "TreeSitterClientTests", dependencies: ["TreeSitterClient", "TestTreeSitterSwift"])
	]
>>>>>>> e43732dc
)<|MERGE_RESOLUTION|>--- conflicted
+++ resolved
@@ -5,26 +5,11 @@
 let package = Package(
 	name: "Neon",
 	platforms: [.macOS(.v10_13), .iOS(.v11), .tvOS(.v11), .watchOS(.v4)],
-<<<<<<< HEAD
-    products: [
-        .library(name: "Neon", targets: ["Neon"]),
-    ],
-    dependencies: [
-		.package(url: "https://github.com/danielpunkass/SwiftTreeSitter", revision: "1081e8a50a494db8ecbb69e79231c9e4994fc07a"),
-        .package(url: "https://github.com/ChimeHQ/Rearrange", from: "1.5.3"),
-    ],
-    targets: [
-        .target(name: "Neon", dependencies: ["SwiftTreeSitter", "Rearrange", "TreeSitterClient"]),
-        .target(name: "TreeSitterClient", dependencies: ["Rearrange", "SwiftTreeSitter"]),
-        .testTarget(name: "NeonTests", dependencies: ["Neon"]),
-        .testTarget(name: "TreeSitterClientTests", dependencies: ["TreeSitterClient"])
-    ]
-=======
 	products: [
 		.library(name: "Neon", targets: ["Neon"]),
 	],
 	dependencies: [
-		.package(url: "https://github.com/ChimeHQ/SwiftTreeSitter", from: "0.7.0"),
+        .package(url: "https://github.com/danielpunkass/SwiftTreeSitter", revision: "1081e8a50a494db8ecbb69e79231c9e4994fc07a"),
 		.package(url: "https://github.com/ChimeHQ/Rearrange", from: "1.5.3"),
 	],
 	targets: [
@@ -38,5 +23,4 @@
 		.testTarget(name: "NeonTests", dependencies: ["Neon"]),
 		.testTarget(name: "TreeSitterClientTests", dependencies: ["TreeSitterClient", "TestTreeSitterSwift"])
 	]
->>>>>>> e43732dc
 )