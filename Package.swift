--- conflicted
+++ resolved
@@ -9,11 +9,7 @@
 		.library(name: "Neon", targets: ["Neon"]),
 	],
 	dependencies: [
-<<<<<<< HEAD
-        .package(url: "https://github.com/danielpunkass/SwiftTreeSitter", revision: "1081e8a50a494db8ecbb69e79231c9e4994fc07a"),
-=======
-		.package(url: "https://github.com/ChimeHQ/SwiftTreeSitter", from: "0.7.1"),
->>>>>>> 9314406d
+        .package(url: "https://github.com/danielpunkass/SwiftTreeSitter", revision: "6d1ed46a10daadb6adaabbff0a898c4789161a4c"),
 		.package(url: "https://github.com/ChimeHQ/Rearrange", from: "1.5.3"),
 	],
 	targets: [
